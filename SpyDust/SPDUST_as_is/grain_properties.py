import numpy as np
from scipy.special import erf
<<<<<<< HEAD
from .. import SpDust_data_dir
from ..util import cgsconst
from numba import njit
=======
from SpyDust import SpDust_data_dir
from ..utils.util import cgsconst
#from numba import njit
>>>>>>> 08b63569
import os


mp = cgsconst.mp
q = cgsconst.q
pi = np.pi

class grainparams:
    # Stores some grain geometrical properties
    a2 = 6e-8          # radius under which grains are disklike
    d = 3.35e-8        # disk thickness (graphite interlayer separation)
    rho = 2.24         # carbon density in g/cm^3
    epsilon = 0.01     # charge centroid displacement

rho = grainparams.rho
d = grainparams.d
a2 = grainparams.a2
epsilon = grainparams.epsilon


# Number of carbon atoms in a grain
#@njit
def N_C(a):
    return int(np.floor(4 * pi / 3 * a**3 * rho / (12 * mp)) + 1)

# Number of hydrogen atoms in a grain
#@njit
def N_H(a):
    Nc = N_C(a)
    if Nc < 25:
        result = np.floor(0.5 * Nc + 0.5)
    elif Nc < 100:
        result = np.floor(2.5 * np.sqrt(Nc) + 0.5)
    else:
        result = np.floor(0.25 * Nc + 0.5)
    return int(result)

# Largest moment of inertia
#@njit
def Inertia(a):
    Mass = (12 * N_C(a) + N_H(a)) * mp
    Isphere = 0.4 * Mass * a**2

    if a <= a2:
        return 5 / 3 * a / d * Isphere   # DL98b (A8)
    else:
        return Isphere

# Surface-equivalent radius
#@njit
def asurf(a):
    if a <= a2:
        b = np.sqrt(4 / 3 * a**3 / d)
        return np.sqrt(b**2 / 2 + b * d / 2)
    else:
        return a

# Cylindrical excitation equivalent radius
#@njit
def acx(a):
    if a <= a2:
        R = np.sqrt(4 / 3 * a**3 / d)
        return (3 / 8)**0.25 * R
    else:
        return a

# Root mean square dipole moment
#@njit
def rms_dipole(a, Z2, beta):
    muZ = epsilon * np.sqrt(Z2) * q * acx(a)
    N_at = N_C(a) + N_H(a)
    return np.sqrt(N_at * beta**2 + muZ**2)




# Define the path to the size distribution file
size_dist_file = os.path.join(SpDust_data_dir, 'sizedists_table1.out')

class size_dist_arrays:
    bc1e5_tab, alpha_tab, beta_tab, at_tab, ac_tab, C_tab = \
    np.loadtxt(size_dist_file, usecols=(1, 3, 4, 5, 6, 7), unpack=True, comments=';')

class size_params():
    bc, alpha_g, beta_g, at_g, ac_g, C_g = None, None, None, None, None, None

    def __call__(self, line):
        self.bc = size_dist_arrays.bc1e5_tab[line] * 1e-5
        self.alpha_g = size_dist_arrays.alpha_tab[line]
        self.beta_g = size_dist_arrays.beta_tab[line]
        self.at_g = size_dist_arrays.at_tab[line] * 1e-4
        self.ac_g = size_dist_arrays.ac_tab[line] * 1e-4
        self.C_g = size_dist_arrays.C_tab[line]
        pass

# Grain size distribution
def size_dist(a, line):
    '''
    Grain size distribution, using Weingartner & Draine, 2001a prescription. 
    The line of their table 1 is given by the user in param_file.
    '''
    size_dist_params = size_params()
    size_dist_params(line)

    # Unpack size distribution parameters
    bc = size_dist_params.bc
    alpha_g = size_dist_params.alpha_g
    beta_g = size_dist_params.beta_g
    at_g = size_dist_params.at_g
    ac_g = size_dist_params.ac_g
    C_g = size_dist_params.C_g

    rho = grainparams.rho
    # Lognormal populations parameters
    mc = 12 * mp
    bci = np.array([0.75, 0.25]) * bc
    a0i = np.array([3.5, 30.]) * 1e-8
    sigma = 0.4
    amin = 3.5e-8

    Bi = 3 / (2 * np.pi)**1.5 * np.exp(-4.5 * sigma**2) / (
        rho * a0i**3 * sigma) * bci * mc / (1 + erf(3 * sigma / np.sqrt(2) + np.log(a0i / amin) / (sigma * np.sqrt(2))))
    D_a = np.sum(Bi / a * np.exp(-0.5 * (np.log(a / a0i) / sigma)**2))

    if beta_g >= 0:
        F_a = 1 + beta_g * a / at_g
    else:
        F_a = 1 / (1 - beta_g * a / at_g)

    cutoff = 1
    if a > at_g:
        cutoff = np.exp(-((a - at_g) / ac_g)**3)

    return D_a + C_g / a * (a / at_g)**alpha_g * F_a * cutoff<|MERGE_RESOLUTION|>--- conflicted
+++ resolved
@@ -1,14 +1,8 @@
 import numpy as np
 from scipy.special import erf
-<<<<<<< HEAD
 from .. import SpDust_data_dir
 from ..util import cgsconst
 from numba import njit
-=======
-from SpyDust import SpDust_data_dir
-from ..utils.util import cgsconst
-#from numba import njit
->>>>>>> 08b63569
 import os
 
 
